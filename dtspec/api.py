--- conflicted
+++ resolved
@@ -10,13 +10,7 @@
 
 
 with open(
-<<<<<<< HEAD
-    os.path.dirname(os.path.realpath(__file__)) + "/schema/dtspec-schema.json",
-    "r",
-    encoding="utf-8",
-=======
-    os.path.dirname(os.path.realpath(__file__)) + "/schema/dtspec-schema.json", "r"
->>>>>>> 54760911
+    os.path.dirname(os.path.realpath(__file__)) + "/schema/dtspec-schema.json", "r", encoding="utf-8"
 ) as stream:
     SCHEMA = yaml.safe_load(stream)
 
